--- conflicted
+++ resolved
@@ -8,18 +8,11 @@
 } from 'ethers';
 import { ConfigManager } from '../../services/config-manager';
 import { latency, bigNumberWithDecimalToStr } from '../../services/base';
-<<<<<<< HEAD
 import {
-  GatewayError,
   HttpException,
-  NETWORK_ERROR_CODE,
-  RATE_LIMIT_ERROR_CODE,
   OUT_OF_GAS_ERROR_CODE,
-  UNKNOWN_ERROR_ERROR_CODE,
+  OUT_OF_GAS_ERROR_MESSAGE,
 } from '../../services/error-handler';
-=======
-import { HttpException } from '../../services/error-handler';
->>>>>>> 11d9a704
 import { UniswapConfig } from './uniswap/uniswap.config';
 import { tokenValueToString } from '../../services/base';
 import { Token } from '../../services/ethereum-base';
@@ -260,80 +253,49 @@
 ): Promise<EthereumPollResponse> {
   validateEthereumPollRequest(req);
 
-  try {
-    const initTime = Date.now();
-    const currentBlock = await ethereum.getCurrentBlockNumber();
-    const txData = await ethereum.getTransaction(req.txHash);
-    let txBlock, txReceipt, txStatus;
-    if (!txData) {
-      // tx not found, didn't reach the mempool or it never existed
+  const initTime = Date.now();
+  const currentBlock = await ethereum.getCurrentBlockNumber();
+  const txData = await ethereum.getTransaction(req.txHash);
+  let txBlock, txReceipt, txStatus;
+  if (!txData) {
+    // tx not found, didn't reach the mempool or it never existed
+    txBlock = -1;
+    txReceipt = null;
+    txStatus = -1;
+  } else {
+    txReceipt = await ethereum.getTransactionReceipt(req.txHash);
+    if (txReceipt === null) {
+      // tx is in the mempool
       txBlock = -1;
       txReceipt = null;
       txStatus = -1;
     } else {
-<<<<<<< HEAD
-      txReceipt = await ethereum.getTransactionReceipt(req.txHash);
-      if (txReceipt === null) {
-        // tx is in the mempool
-        txBlock = -1;
-        txReceipt = null;
-        txStatus = -1;
-      } else {
-        // tx has been processed
-        txBlock = txReceipt.blockNumber;
-        txStatus = typeof txReceipt.status === 'number' ? txReceipt.status : -1;
-        if (txStatus === 0) {
-          const gasUsed = BigNumber.from(txReceipt.gasUsed).toNumber();
-          const gasLimit = BigNumber.from(txData.gasLimit).toNumber();
-          if (gasUsed / gasLimit > 0.9) {
-            console.log('outof gas');
-            throw new GatewayError(
-              503,
-              OUT_OF_GAS_ERROR_CODE,
-              'Transaction out of gas.'
-            );
-          }
-        }
-=======
       // tx has been processed
+      txBlock = txReceipt.blockNumber;
       txStatus = typeof txReceipt.status === 'number' ? txReceipt.status : -1;
       if (txStatus === 0) {
         const gasUsed = BigNumber.from(txReceipt.gasUsed).toNumber();
         const gasLimit = BigNumber.from(txData.gasLimit).toNumber();
-        if (gasUsed / gasLimit > 0.9)
-          throw new HttpException(503, 'Transaction out of gas.', 1003);
->>>>>>> 11d9a704
+        if (gasUsed / gasLimit > 0.9) {
+          throw new HttpException(
+            503,
+            OUT_OF_GAS_ERROR_MESSAGE,
+            OUT_OF_GAS_ERROR_CODE
+          );
+        }
       }
     }
-    return {
-      network: ConfigManager.config.ETHEREUM_CHAIN,
-      currentBlock,
-      timestamp: initTime,
-      txHash: req.txHash,
-      txBlock,
-      txStatus,
-      txData,
-      txReceipt: toEthereumTransactionReceipt(txReceipt),
-    };
-  } catch (e: any) {
-    if (e instanceof GatewayError) {
-      throw e;
-    } else if ('code' in e && e.code === 'NETWORK_ERROR') {
-      throw new GatewayError(
-        503,
-        NETWORK_ERROR_CODE,
-        'Network error. Please check your node URL, API key, and Internet connection.'
-      );
-    } else if ('code' in e && e.code === -32005) {
-      throw new GatewayError(
-        503,
-        RATE_LIMIT_ERROR_CODE,
-        'Blockchain node API rate limit exceeded.'
-      );
-    } else {
-      throw new GatewayError(503, UNKNOWN_ERROR_ERROR_CODE, 'Unknown error.');
-    }
-  }
+  }
+  return {
+    network: ConfigManager.config.ETHEREUM_CHAIN,
+    currentBlock,
+    timestamp: initTime,
+    txHash: req.txHash,
+    txBlock,
+    txStatus,
+    txData,
+    txReceipt: toEthereumTransactionReceipt(txReceipt),
+  };
 }
 
 export async function cancel(
