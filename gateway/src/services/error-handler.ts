--- conflicted
+++ resolved
@@ -86,11 +86,8 @@
 export const SWAP_PRICE_LOWER_THAN_LIMIT_PRICE_ERROR_CODE = 1009;
 export const SERVICE_UNITIALIZED_ERROR_CODE = 1010;
 export const UNKNOWN_CHAIN_ERROR_CODE = 1011;
-<<<<<<< HEAD
 export const PRICE_FAILED_ERROR_CODE = 1012;
-=======
-export const INVALID_NONCE_ERROR_CODE = 1012;
->>>>>>> 43aa93fd
+export const INVALID_NONCE_ERROR_CODE = 1013;
 export const UNKNOWN_ERROR_ERROR_CODE = 1099;
 
 export const NETWORK_ERROR_MESSAGE =
