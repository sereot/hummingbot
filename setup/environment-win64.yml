--- conflicted
+++ resolved
@@ -87,14 +87,9 @@
     - deprecated==1.2.7
     - diff-cover==5.1.2
     - distlib==0.3.0
-<<<<<<< HEAD
-    - dydx-python==0.11.3
-    - dydx-v3-python==1.0.8
-    - ecdsa==0.16.0
-=======
     - dydx-python==0.11.2
     - dydx-v3-python==1.0.10
->>>>>>> 90faa36a
+    - ecdsa==0.16.0
     - entrypoints==0.3
     - eth-abi==2.1.1
     - eth-account==0.4.0
