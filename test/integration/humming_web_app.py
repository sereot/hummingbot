--- conflicted
+++ resolved
@@ -157,16 +157,12 @@
 
     # reroute a url if it is one of the hosts we handle.
     @staticmethod
-<<<<<<< HEAD
     def reroute_local(url):
         """
          reroute a url if it is one of the hosts we handle
         :param url: the original url
         :return: the rerouted url
         """
-=======
-    def reroute_local(url, encoded=None):
->>>>>>> 03c3a262
         a_url = URL(url)
 
         if a_url.host in HummingWebApp._hosts_to_mock and not any(x in a_url.path for x in
