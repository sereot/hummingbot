import math
import re
from typing import Dict, List

from pydantic import Field, SecretStr

from hummingbot.client.config.config_data_types import BaseConnectorConfigMap, ClientFieldData
from hummingbot.connector.exchange.wazirx import wazirx_constants as CONSTANTS
from hummingbot.core.utils.tracking_nonce import get_tracking_nonce, get_tracking_nonce_low_res

TRADING_PAIR_SPLITTER = re.compile(r"^(\w+)(btc|usdt|inr|wrx)$")

CENTRALIZED = True

EXAMPLE_PAIR = "ETH-USDT"

DEFAULT_FEES = [0.2, 0.2]

HBOT_BROKER_ID = "HBOT-"


# deeply merge two dictionaries
def merge_dicts(source: Dict, destination: Dict) -> Dict:
    for key, value in source.items():
        if isinstance(value, dict):
            # get node or create one
            node = destination.setdefault(key, {})
            merge_dicts(value, node)
        else:
            destination[key] = value

    return destination


# join paths
def join_paths(*paths: List[str]) -> str:
    return "/".join(paths)


# get timestamp in milliseconds
def get_ms_timestamp() -> int:
    return get_tracking_nonce_low_res()


# convert milliseconds timestamp to seconds
def ms_timestamp_to_s(ms: int) -> int:
    return math.floor(ms / 1e3)


def get_min_order_value(trading_pair):
    temp = trading_pair.split("-")
    quote_asset = temp[1]

    if(quote_asset == "INR"):
        mov = "50"
    elif(quote_asset == "USDT"):
        mov = "2"
    elif(quote_asset == "WRX"):
        mov = "1"
    elif(quote_asset == "BTC"):
        mov = "0.0001"
    else:
        mov = "0"

    return mov


# Request ID class
class RequestId:
    """
    Generate request ids
    """
    _request_id: int = 0

    @classmethod
    def generate_request_id(cls) -> int:
        return get_tracking_nonce()


def convert_from_exchange_trading_pair(exchange_trading_pair: str) -> str:
    temp = TRADING_PAIR_SPLITTER.search(exchange_trading_pair)
    base_asset = temp.group(1)
    quote_asset = temp.group(2)
    return base_asset.upper() + "-" + quote_asset.upper()


def convert_to_exchange_trading_pair(hb_trading_pair: str) -> str:
    return hb_trading_pair.replace("-", "").lower()


def get_new_client_order_id(is_buy: bool, trading_pair: str) -> str:
    side = "B" if is_buy else "S"
    return f"{HBOT_BROKER_ID}{side}-{trading_pair}-{get_tracking_nonce()}"


def get_api_reason(code: str) -> str:
    return CONSTANTS.API_REASONS.get(int(code), code)


class WazirxConfigMap(BaseConnectorConfigMap):
    connector: str = Field(default="wazirx", client_data=None)
    wazirx_api_key: SecretStr = Field(
        default=...,
        client_data=ClientFieldData(
            prompt=lambda cm: "Enter your WazirX API key",
            is_secure=True,
            is_connect_key=True,
            prompt_on_new=True,
        )
    )
    wazirx_secret_key: SecretStr = Field(
        default=...,
        client_data=ClientFieldData(
            prompt=lambda cm: "Enter your WazirX secret key",
            is_secure=True,
            is_connect_key=True,
            prompt_on_new=True,
        )
    )

<<<<<<< HEAD
=======
    class Config:
        title = "wazirx"

>>>>>>> 4991a300

KEYS = WazirxConfigMap.construct()
<|MERGE_RESOLUTION|>--- conflicted
+++ resolved
@@ -1,128 +1,125 @@
-import math
-import re
-from typing import Dict, List
-
-from pydantic import Field, SecretStr
-
-from hummingbot.client.config.config_data_types import BaseConnectorConfigMap, ClientFieldData
-from hummingbot.connector.exchange.wazirx import wazirx_constants as CONSTANTS
-from hummingbot.core.utils.tracking_nonce import get_tracking_nonce, get_tracking_nonce_low_res
-
-TRADING_PAIR_SPLITTER = re.compile(r"^(\w+)(btc|usdt|inr|wrx)$")
-
-CENTRALIZED = True
-
-EXAMPLE_PAIR = "ETH-USDT"
-
-DEFAULT_FEES = [0.2, 0.2]
-
-HBOT_BROKER_ID = "HBOT-"
-
-
-# deeply merge two dictionaries
-def merge_dicts(source: Dict, destination: Dict) -> Dict:
-    for key, value in source.items():
-        if isinstance(value, dict):
-            # get node or create one
-            node = destination.setdefault(key, {})
-            merge_dicts(value, node)
-        else:
-            destination[key] = value
-
-    return destination
-
-
-# join paths
-def join_paths(*paths: List[str]) -> str:
-    return "/".join(paths)
-
-
-# get timestamp in milliseconds
-def get_ms_timestamp() -> int:
-    return get_tracking_nonce_low_res()
-
-
-# convert milliseconds timestamp to seconds
-def ms_timestamp_to_s(ms: int) -> int:
-    return math.floor(ms / 1e3)
-
-
-def get_min_order_value(trading_pair):
-    temp = trading_pair.split("-")
-    quote_asset = temp[1]
-
-    if(quote_asset == "INR"):
-        mov = "50"
-    elif(quote_asset == "USDT"):
-        mov = "2"
-    elif(quote_asset == "WRX"):
-        mov = "1"
-    elif(quote_asset == "BTC"):
-        mov = "0.0001"
-    else:
-        mov = "0"
-
-    return mov
-
-
-# Request ID class
-class RequestId:
-    """
-    Generate request ids
-    """
-    _request_id: int = 0
-
-    @classmethod
-    def generate_request_id(cls) -> int:
-        return get_tracking_nonce()
-
-
-def convert_from_exchange_trading_pair(exchange_trading_pair: str) -> str:
-    temp = TRADING_PAIR_SPLITTER.search(exchange_trading_pair)
-    base_asset = temp.group(1)
-    quote_asset = temp.group(2)
-    return base_asset.upper() + "-" + quote_asset.upper()
-
-
-def convert_to_exchange_trading_pair(hb_trading_pair: str) -> str:
-    return hb_trading_pair.replace("-", "").lower()
-
-
-def get_new_client_order_id(is_buy: bool, trading_pair: str) -> str:
-    side = "B" if is_buy else "S"
-    return f"{HBOT_BROKER_ID}{side}-{trading_pair}-{get_tracking_nonce()}"
-
-
-def get_api_reason(code: str) -> str:
-    return CONSTANTS.API_REASONS.get(int(code), code)
-
-
-class WazirxConfigMap(BaseConnectorConfigMap):
-    connector: str = Field(default="wazirx", client_data=None)
-    wazirx_api_key: SecretStr = Field(
-        default=...,
-        client_data=ClientFieldData(
-            prompt=lambda cm: "Enter your WazirX API key",
-            is_secure=True,
-            is_connect_key=True,
-            prompt_on_new=True,
-        )
-    )
-    wazirx_secret_key: SecretStr = Field(
-        default=...,
-        client_data=ClientFieldData(
-            prompt=lambda cm: "Enter your WazirX secret key",
-            is_secure=True,
-            is_connect_key=True,
-            prompt_on_new=True,
-        )
-    )
-
-<<<<<<< HEAD
-=======
-    class Config:
-        title = "wazirx"
-
->>>>>>> 4991a300
-
-KEYS = WazirxConfigMap.construct()
+import math
+import re
+from typing import Dict, List
+
+from pydantic import Field, SecretStr
+
+from hummingbot.client.config.config_data_types import BaseConnectorConfigMap, ClientFieldData
+from hummingbot.connector.exchange.wazirx import wazirx_constants as CONSTANTS
+from hummingbot.core.utils.tracking_nonce import get_tracking_nonce, get_tracking_nonce_low_res
+
+TRADING_PAIR_SPLITTER = re.compile(r"^(\w+)(btc|usdt|inr|wrx)$")
+
+CENTRALIZED = True
+
+EXAMPLE_PAIR = "ETH-USDT"
+
+DEFAULT_FEES = [0.2, 0.2]
+
+HBOT_BROKER_ID = "HBOT-"
+
+
+# deeply merge two dictionaries
+def merge_dicts(source: Dict, destination: Dict) -> Dict:
+    for key, value in source.items():
+        if isinstance(value, dict):
+            # get node or create one
+            node = destination.setdefault(key, {})
+            merge_dicts(value, node)
+        else:
+            destination[key] = value
+
+    return destination
+
+
+# join paths
+def join_paths(*paths: List[str]) -> str:
+    return "/".join(paths)
+
+
+# get timestamp in milliseconds
+def get_ms_timestamp() -> int:
+    return get_tracking_nonce_low_res()
+
+
+# convert milliseconds timestamp to seconds
+def ms_timestamp_to_s(ms: int) -> int:
+    return math.floor(ms / 1e3)
+
+
+def get_min_order_value(trading_pair):
+    temp = trading_pair.split("-")
+    quote_asset = temp[1]
+
+    if(quote_asset == "INR"):
+        mov = "50"
+    elif(quote_asset == "USDT"):
+        mov = "2"
+    elif(quote_asset == "WRX"):
+        mov = "1"
+    elif(quote_asset == "BTC"):
+        mov = "0.0001"
+    else:
+        mov = "0"
+
+    return mov
+
+
+# Request ID class
+class RequestId:
+    """
+    Generate request ids
+    """
+    _request_id: int = 0
+
+    @classmethod
+    def generate_request_id(cls) -> int:
+        return get_tracking_nonce()
+
+
+def convert_from_exchange_trading_pair(exchange_trading_pair: str) -> str:
+    temp = TRADING_PAIR_SPLITTER.search(exchange_trading_pair)
+    base_asset = temp.group(1)
+    quote_asset = temp.group(2)
+    return base_asset.upper() + "-" + quote_asset.upper()
+
+
+def convert_to_exchange_trading_pair(hb_trading_pair: str) -> str:
+    return hb_trading_pair.replace("-", "").lower()
+
+
+def get_new_client_order_id(is_buy: bool, trading_pair: str) -> str:
+    side = "B" if is_buy else "S"
+    return f"{HBOT_BROKER_ID}{side}-{trading_pair}-{get_tracking_nonce()}"
+
+
+def get_api_reason(code: str) -> str:
+    return CONSTANTS.API_REASONS.get(int(code), code)
+
+
+class WazirxConfigMap(BaseConnectorConfigMap):
+    connector: str = Field(default="wazirx", client_data=None)
+    wazirx_api_key: SecretStr = Field(
+        default=...,
+        client_data=ClientFieldData(
+            prompt=lambda cm: "Enter your WazirX API key",
+            is_secure=True,
+            is_connect_key=True,
+            prompt_on_new=True,
+        )
+    )
+    wazirx_secret_key: SecretStr = Field(
+        default=...,
+        client_data=ClientFieldData(
+            prompt=lambda cm: "Enter your WazirX secret key",
+            is_secure=True,
+            is_connect_key=True,
+            prompt_on_new=True,
+        )
+    )
+
+    class Config:
+        title = "wazirx"
+
+
+KEYS = WazirxConfigMap.construct()