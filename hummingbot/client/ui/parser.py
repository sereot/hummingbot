import argparse
from typing import (
    List,
)
from hummingbot.client.errors import ArgumentParserError
from hummingbot.client.command.connect_command import OPTIONS as CONNECT_OPTIONS
from hummingbot.client.config.global_config_map import global_config_map


class ThrowingArgumentParser(argparse.ArgumentParser):
    def error(self, message):
        raise ArgumentParserError(message)

    def exit(self, status=0, message=None):
        pass

    def print_help(self, file=None):
        pass

    @property
    def subparser_action(self):
        for action in self._actions:
            if isinstance(action, argparse._SubParsersAction):
                return action

    @property
    def commands(self) -> List[str]:
        return list(self.subparser_action._name_parser_map.keys())

    def subcommands_from(self, top_level_command: str) -> List[str]:
        parser: argparse.ArgumentParser = self.subparser_action._name_parser_map.get(top_level_command)
        if parser is None:
            return []
        subcommands = parser._optionals._option_string_actions.keys()
        filtered = list(filter(lambda sub: sub.startswith("--") and sub != "--help", subcommands))
        return filtered


def load_parser(hummingbot) -> ThrowingArgumentParser:
    parser = ThrowingArgumentParser(prog="", add_help=False)
    subparsers = parser.add_subparsers()

    connect_parser = subparsers.add_parser("connect", help="List available exchanges and add API keys to them")
    connect_parser.add_argument("option", nargs="?", choices=CONNECT_OPTIONS, help="Name of the exchange that you want to connect")
    connect_parser.set_defaults(func=hummingbot.connect)

    create_parser = subparsers.add_parser("create", help="Create a new bot")
    create_parser.add_argument("file_name", nargs="?", default=None, help="Name of the configuration file")
    create_parser.set_defaults(func=hummingbot.create)

    import_parser = subparsers.add_parser("import", help="Import an existing bot by loading the configuration file")
    import_parser.add_argument("file_name", nargs="?", default=None, help="Name of the configuration file")
    import_parser.set_defaults(func=hummingbot.import_command)

    help_parser = subparsers.add_parser("help", help="List available commands")
    help_parser.add_argument("command", nargs="?", default="all", help="Enter ")
    help_parser.set_defaults(func=hummingbot.help)

    balance_parser = subparsers.add_parser("balance", help="Display your asset balances across all connected exchanges")
    balance_parser.add_argument("option", nargs="?", choices=["limit", "paper"], default=None,
                                help="Option for balance configuration")
    balance_parser.add_argument("args", nargs="*")
    balance_parser.set_defaults(func=hummingbot.balance)

    config_parser = subparsers.add_parser("config", help="Display the current bot's configuration")
    config_parser.add_argument("key", nargs="?", default=None, help="Name of the parameter you want to change")
    config_parser.add_argument("value", nargs="?", default=None, help="New value for the parameter")
    config_parser.set_defaults(func=hummingbot.config)

    start_parser = subparsers.add_parser("start", help="Start the current bot")
    start_parser.add_argument("--restore", default=False, action="store_true", dest="restore", help="Restore and maintain any active orders.")
    # start_parser.add_argument("--log-level", help="Level of logging")
    start_parser.set_defaults(func=hummingbot.start)

    stop_parser = subparsers.add_parser('stop', help="Stop the current bot")
    stop_parser.set_defaults(func=hummingbot.stop)

    open_orders_parser = subparsers.add_parser('open_orders', help="Show all active open orders")
    open_orders_parser.add_argument("-f", "--full_report", default=False, action="store_true",
                                    dest="full_report", help="Show full report with size comparison")
    open_orders_parser.set_defaults(func=hummingbot.open_orders)

    trades_parser = subparsers.add_parser('trades', help="Show trades")
    trades_parser.add_argument("-d", "--days", type=float, default=1., dest="days",
                               help="How many days in the past (can be decimal value)")
    trades_parser.add_argument("-m", "--market", default=None,
                               dest="market", help="The market you want to see trades.")
    trades_parser.add_argument("-o", "--open_order_markets", default=False, action="store_true",
                               dest="open_order_markets", help="See trades from current open order markets.")
    trades_parser.set_defaults(func=hummingbot.trades)

    pnl_parser = subparsers.add_parser('pnl', help="Show profits and losses")
    pnl_parser.add_argument("-d", "--days", type=float, default=1., dest="days",
                            help="How many days in the past (can be decimal value)")
    pnl_parser.add_argument("-m", "--market", default=None,
                            dest="market", help="The market you want to see trades.")
    pnl_parser.add_argument("-o", "--open_order_markets", default=False, action="store_true",
                            dest="open_order_markets", help="See PnL from current open order markets.")
    pnl_parser.set_defaults(func=hummingbot.pnl)

    status_parser = subparsers.add_parser("status", help="Get the market status of the current bot")
    status_parser.add_argument("--live", default=False, action="store_true", dest="live", help="Show status updates")
    status_parser.set_defaults(func=hummingbot.status)

    history_parser = subparsers.add_parser("history", help="See the past performance of the current bot")
    history_parser.add_argument("-d", "--days", type=float, default=0, dest="days",
                                help="How many days in the past (can be decimal value)")
    history_parser.add_argument("-v", "--verbose", action="store_true", default=False,
                                dest="verbose", help="List all trades")
    history_parser.add_argument("-p", "--precision", default=None, type=int,
                                dest="precision", help="Level of precions for values displayed")
    history_parser.set_defaults(func=hummingbot.history)

    generate_certs_parser = subparsers.add_parser("generate_certs", help="Create SSL certifications "
                                                                         "for Gateway communication.")
    generate_certs_parser.set_defaults(func=hummingbot.generate_certs)

    exit_parser = subparsers.add_parser("exit", help="Exit and cancel all outstanding orders")
    exit_parser.add_argument("-f", "--force", "--suspend", action="store_true", help="Force exit without cancelling outstanding orders",
                             default=False)
    exit_parser.set_defaults(func=hummingbot.exit)

    paper_trade_parser = subparsers.add_parser("paper_trade", help="Toggle paper trade mode on and off")
    paper_trade_parser.set_defaults(func=hummingbot.paper_trade)

    export_parser = subparsers.add_parser("export", help="Export secure information")
    export_parser.add_argument("option", nargs="?", choices=("keys", "trades"), help="Export choices")
    export_parser.set_defaults(func=hummingbot.export)

    order_book_parser = subparsers.add_parser("order_book", help="Display current order book")
    order_book_parser.add_argument("--lines", type=int, default=5, dest="lines", help="Number of lines to display")
    order_book_parser.add_argument("--exchange", type=str, dest="exchange", help="The exchange of the market")
    order_book_parser.add_argument("--market", type=str, dest="market", help="The market (trading pair) of the order book")
    order_book_parser.add_argument("--live", default=False, action="store_true", dest="live", help="Show order book updates")
    order_book_parser.set_defaults(func=hummingbot.order_book)

    ticker_parser = subparsers.add_parser("ticker", help="Show market ticker of current order book")
    ticker_parser.add_argument("--live", default=False, action="store_true", dest="live", help="Show ticker updates")
    ticker_parser.add_argument("--exchange", type=str, dest="exchange", help="The exchange of the market")
    ticker_parser.add_argument("--market", type=str, dest="market", help="The market (trading pair) of the order book")
    ticker_parser.set_defaults(func=hummingbot.ticker)

<<<<<<< HEAD
    script_parser = subparsers.add_parser("script", help="Send command to running script instance")
    script_parser.add_argument("cmd", nargs="?", default=None, help="Command")
    script_parser.add_argument("args", nargs="*", default=None, help="Arguments")
    script_parser.set_defaults(func=hummingbot.script_command)

    # add shortcuts so they appear in command help
    shortcuts = global_config_map.get("command_shortcuts").value
    if shortcuts is not None:
        for shortcut in shortcuts:
            help_str = shortcut['help']
            command = shortcut['command']
            shortcut_parser = subparsers.add_parser(command, help=help_str)
            args = shortcut['arguments']
            for i in range(len(args)):
                shortcut_parser.add_argument(f'${i+1}', help=args[i])
=======
    rate_parser = subparsers.add_parser('rate', help="Show rate of a given trading pair")
    rate_parser.add_argument("-p", "--pair", default=None,
                             dest="pair", help="The market trading pair you want to see rate.")
    rate_parser.add_argument("-t", "--token", default=None,
                             dest="token", help="The token you want to see its value.")
    rate_parser.set_defaults(func=hummingbot.rate)
>>>>>>> 800e4227

    return parser<|MERGE_RESOLUTION|>--- conflicted
+++ resolved
@@ -140,7 +140,6 @@
     ticker_parser.add_argument("--market", type=str, dest="market", help="The market (trading pair) of the order book")
     ticker_parser.set_defaults(func=hummingbot.ticker)
 
-<<<<<<< HEAD
     script_parser = subparsers.add_parser("script", help="Send command to running script instance")
     script_parser.add_argument("cmd", nargs="?", default=None, help="Command")
     script_parser.add_argument("args", nargs="*", default=None, help="Arguments")
@@ -156,13 +155,12 @@
             args = shortcut['arguments']
             for i in range(len(args)):
                 shortcut_parser.add_argument(f'${i+1}', help=args[i])
-=======
+
     rate_parser = subparsers.add_parser('rate', help="Show rate of a given trading pair")
     rate_parser.add_argument("-p", "--pair", default=None,
                              dest="pair", help="The market trading pair you want to see rate.")
     rate_parser.add_argument("-t", "--token", default=None,
                              dest="token", help="The token you want to see its value.")
     rate_parser.set_defaults(func=hummingbot.rate)
->>>>>>> 800e4227
 
     return parser