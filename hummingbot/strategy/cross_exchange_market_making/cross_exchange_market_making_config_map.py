--- conflicted
+++ resolved
@@ -191,7 +191,7 @@
         default=Decimal("16.67"),
         type_str="decimal",
         required_if=lambda: False,
-<<<<<<< HEAD
+        validator=lambda v: validate_decimal(v, Decimal(0), Decimal(100), inclusive=False)
     ),
     "taker_to_maker_base_conversion_rate": ConfigVar(
         key="taker_to_maker_base_conversion_rate",
@@ -200,7 +200,8 @@
                "the conversion rate is 0.8 (1 / 1.25) >>> ",
         default=Decimal("1"),
         validator=lambda v: validate_decimal(v, Decimal(0), Decimal("100"), inclusive=False),
-        type_str="decimal"),
+        type_str="decimal"
+    ),
     "taker_to_maker_quote_conversion_rate": ConfigVar(
         key="taker_to_maker_quote_conversion_rate",
         prompt="Enter conversion rate for taker quote asset value to maker quote asset value, e.g. "
@@ -208,9 +209,6 @@
                "the conversion rate is 0.8 (1 / 1.25) >>> ",
         default=Decimal("1"),
         validator=lambda v: validate_decimal(v, Decimal(0), Decimal("100"), inclusive=False),
-        type_str="decimal"),
-=======
-        validator=lambda v: validate_decimal(v, Decimal(0), Decimal(100), inclusive=False)
-    )
->>>>>>> 874ac551
+        type_str="decimal"
+    ),
 }